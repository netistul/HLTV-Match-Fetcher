{
  "name": "hltv",
  "version": "3.4.4",
  "description": "The unofficial HLTV Node.js API",
  "main": "lib/index.js",
  "types": "lib/index.d.ts",
  "scripts": {
    "build": "tsc -p tsconfig.release.json",
    "start": "ts-node src/playground",
    "test": "jest --runInBand",
    "test:approve": "jest --runInBand --updateSnapshot",
    "pretty": "prettier --write \"**/*.ts\""
  },
  "repository": "git+https://github.com/gigobyte/HLTV.git",
  "keywords": [
    "hltv",
    "api",
    "crawler",
    "parser",
    "csgo"
  ],
  "jest": {
    "transform": {
      "^.+\\.tsx?$": "ts-jest"
    },
    "testRegex": "(/__tests__/.*|(\\.|/)(test|spec))\\.(jsx?|tsx?)$",
    "moduleFileExtensions": [
      "ts",
      "tsx",
      "js",
      "jsx",
      "json",
      "node"
    ]
  },
  "author": "Stanislav Iliev",
  "license": "ISC",
  "bugs": {
    "url": "https://github.com/gigobyte/HLTV/issues"
  },
  "homepage": "https://github.com/gigobyte/HLTV#readme",
  "devDependencies": {
    "@types/cheerio": "0.22.31",
    "@types/jest": "29.5.0",
    "@types/node": "^18.15.11",
    "@types/random-useragent": "0.3.1",
    "@types/request": "2.48.8",
    "@types/socket.io-client": "1.4.36",
    "@types/user-agents": "1.0.2",
    "@types/uuid": "8.3.4",
    "jest": "29.5.0",
    "prettier": "2.8.7",
    "ts-jest": "29.0.5",
    "ts-node": "10.9.1",
    "typescript": "5.0.2"
  },
  "dependencies": {
    "cheerio": "1.0.0-rc.12",
<<<<<<< HEAD
    "got-scraping": "^3.2.13",
    "socket.io-client": "2.4.0"
=======
    "got-scraping": "3.2.13",
    "socket.io-client": "2.4.0",
    "uuid": "8.3.2"
>>>>>>> 28579120
  }
}<|MERGE_RESOLUTION|>--- conflicted
+++ resolved
@@ -56,13 +56,7 @@
   },
   "dependencies": {
     "cheerio": "1.0.0-rc.12",
-<<<<<<< HEAD
-    "got-scraping": "^3.2.13",
+    "got-scraping": "3.2.13",
     "socket.io-client": "2.4.0"
-=======
-    "got-scraping": "3.2.13",
-    "socket.io-client": "2.4.0",
-    "uuid": "8.3.2"
->>>>>>> 28579120
   }
 }